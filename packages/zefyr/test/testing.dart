// Copyright (c) 2018, the Zefyr project authors.  Please see the AUTHORS file
// for details. All rights reserved. Use of this source code is governed by a
// BSD-style license that can be found in the LICENSE file.
import 'package:flutter/material.dart';
import 'package:flutter_test/flutter_test.dart';
import 'package:quill_delta/quill_delta.dart';
import 'package:zefyr/src/widgets/selection.dart';
import 'package:zefyr/zefyr.dart';

var delta = new Delta()..insert('This House Is A Circus\n');

class EditorSandBox {
  final WidgetTester tester;
  final FocusNode focusNode;
  final NotusDocument document;
  final ZefyrController controller;
  final Widget widget;

  factory EditorSandBox({
    @required WidgetTester tester,
    FocusNode focusNode,
    NotusDocument document,
    ZefyrThemeData theme,
    bool autofocus: false,
  }) {
    focusNode ??= FocusNode();
    document ??= NotusDocument.fromDelta(delta);
    var controller = ZefyrController(document);

    Widget widget = _ZefyrSandbox(
      controller: controller,
      focusNode: focusNode,
      autofocus: autofocus,
    );

    if (theme != null) {
      widget = ZefyrTheme(data: theme, child: widget);
    }
    widget = MaterialApp(
      home: ZefyrScaffold(child: widget),
    );

    return EditorSandBox._(tester, focusNode, document, controller, widget);
  }

  EditorSandBox._(
      this.tester, this.focusNode, this.document, this.controller, this.widget);

  TextSelection get selection => controller.selection;

  Future<void> unfocus() {
    focusNode.unfocus();
    return tester.pumpAndSettle();
  }

  Future<void> updateSelection({int base, int extent}) {
    controller.updateSelection(
      new TextSelection(baseOffset: base, extentOffset: extent),
    );
    return tester.pumpAndSettle();
  }

  Future<void> disable() {
    _ZefyrSandboxState state = tester.state(find.byType(_ZefyrSandbox));
    state.disable();
    return tester.pumpAndSettle();
  }

  Future<void> pump() async {
    await tester.pumpWidget(widget);
  }

  Future<void> tap() async {
    await tester.tap(find.byType(ZefyrParagraph).first);
    await tester.pumpAndSettle();
    expect(focusNode.hasFocus, isTrue);
  }

  Future<void> pumpAndTap() async {
    await pump();
    await tap();
  }

  Future<void> tapHideKeyboardButton() async {
    await tapButtonWithIcon(Icons.keyboard_hide);
  }

  Future<void> tapButtonWithIcon(IconData icon) async {
    await tester.tap(find.widgetWithIcon(ZefyrButton, icon));
    await tester.pumpAndSettle();
  }

  Future<void> tapButtonWithText(String text) async {
    await tester.tap(find.widgetWithText(ZefyrButton, text));
    await tester.pumpAndSettle();
  }

  RawZefyrButton findButtonWithIcon(IconData icon) {
    RawZefyrButton button =
        tester.widget(find.widgetWithIcon(RawZefyrButton, icon));
    return button;
  }

  RawZefyrButton findButtonWithText(String text) {
    RawZefyrButton button =
        tester.widget(find.widgetWithText(RawZefyrButton, text));
    return button;
  }

  Finder findSelectionHandle() {
    return find.descendant(
        of: find.byType(SelectionHandleDriver),
        matching: find.byType(Positioned));
  }
}

class _ZefyrSandbox extends StatefulWidget {
  const _ZefyrSandbox(
      {Key key, this.controller, this.focusNode, this.autofocus})
      : super(key: key);
  final ZefyrController controller;
  final FocusNode focusNode;
  final bool autofocus;

  @override
  _ZefyrSandboxState createState() => _ZefyrSandboxState();
}

class _ZefyrSandboxState extends State<_ZefyrSandbox> {
  bool _enabled = true;

  @override
  Widget build(BuildContext context) {
    return new ZefyrEditor(
      controller: widget.controller,
      focusNode: widget.focusNode,
<<<<<<< HEAD
      mode: _enabled ? ZefyrMode.edit : ZefyrMode.view,
=======
      enabled: _enabled,
      autofocus: widget.autofocus,
>>>>>>> 8ecb5970
    );
  }

  void disable() {
    setState(() {
      _enabled = false;
    });
  }
}<|MERGE_RESOLUTION|>--- conflicted
+++ resolved
@@ -134,12 +134,8 @@
     return new ZefyrEditor(
       controller: widget.controller,
       focusNode: widget.focusNode,
-<<<<<<< HEAD
       mode: _enabled ? ZefyrMode.edit : ZefyrMode.view,
-=======
-      enabled: _enabled,
       autofocus: widget.autofocus,
->>>>>>> 8ecb5970
     );
   }
 
