--- conflicted
+++ resolved
@@ -145,34 +145,9 @@
     EmbedAttribute embed = node.style.get(NotusAttribute.embed);
 
     if (embed.type == EmbedType.horizontalRule) {
-<<<<<<< HEAD
       return ZefyrHorizontalRule(node: node);
     } else if (embed.type == EmbedType.image) {
       return ZefyrImage(node: node, delegate: scope.imageDelegate);
-=======
-      final hr = new ZefyrHorizontalRule(node: node);
-      return new EditableBox(
-        child: hr,
-        node: widget.node,
-        layerLink: _link,
-        renderContext: editable.renderContext,
-        showCursor: editable.showCursor,
-        selection: editable.selection,
-        selectionColor: theme.selectionColor,
-        cursorColor: theme.cursorColor,
-      );
-    } else if (embed.type == EmbedType.image) {
-      return new EditableBox(
-        child: ZefyrImage(node: node, delegate: editable.imageDelegate),
-        node: widget.node,
-        layerLink: _link,
-        renderContext: editable.renderContext,
-        showCursor: editable.showCursor,
-        selection: editable.selection,
-        selectionColor: theme.selectionColor,
-        cursorColor: theme.cursorColor,
-      );
->>>>>>> a971c282
     } else {
       throw new UnimplementedError('Unimplemented embed type ${embed.type}');
     }
